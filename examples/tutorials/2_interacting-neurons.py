# -*- coding: utf-8 -*-
#
# 2_interacting_neurons.py
#
# This file is part of DeNSE.
#
# Copyright (C) 2019 SeNEC Initiative
#
# DeNSE is free software: you can redistribute it and/or modify
# it under the terms of the GNU General Public License as published by
# the Free Software Foundation, either version 2 of the License, or
# (at your option) any later version.
#
# DeNSE is distributed in the hope that it will be useful,
# but WITHOUT ANY WARRANTY; without even the implied warranty of
# MERCHANTABILITY or FITNESS FOR A PARTICULAR PURPOSE. See the
# GNU General Public License for more details.
#
# You should have received a copy of the GNU General Public License
# along with DeNSE. If not, see <http://www.gnu.org/licenses/>.

"""
This file shows how to grow two interacting neurons with DeNSE.
"""


''' Importing DeNSE '''

import dense as ds
from dense.units import *


''' Configuring the simulator and the neuronal properties '''

num_omp = 2
num_neurons = 2

simu_params = {

    "resolution": 1.*minute,
    "num_local_threads": num_omp,
    "seeds": [0, 1],
    "environment_required": False,
}

neuron_params = {
    "growth_cone_model": "simple-random-walk",
    "position": [(0., 0.), (100., 100.)]*um,
    "persistence_length": 200.*um,
    "speed_growth_cone": 0.03*um/minute,
    "taper_rate": 1./400.,
    "use_uniform_branching": True,
    "uniform_branching_rate": 0.009*cph,
}

neurite_params = {
    "axon": {"initial_diameter": 4.*um},
    "dendrites": {"taper_rate": 1./200., "initial_diameter": 3.*um}
}
<<<<<<< HEAD
=======

>>>>>>> 7c1b172c
# configure DeNSE
ds.set_kernel_status(simu_params)

# create neurons
n = ds.create_neurons(n=num_neurons, params=neuron_params,
                      neurite_params=neurite_params, num_neurites=2)


''' Plot the initial state '''

ds.plot.plot_neurons()


''' Simulate a few days then plot the result '''

ds.simulate(7*day)
ds.plot.plot_neurons()


''' Change parameters and simulate again '''

# new dendritic and axonal parameters
axon_params = {
    "speed_growth_cone": 0.02*um/minute,
}

dend_params = {
    "use_uniform_branching": False,
    "speed_growth_cone": 0.01*um/minute,
}

neurite_params = {"axon": axon_params, "dendrites": dend_params}

# update the properties of the neurons
ds.set_object_properties(n, neurite_params=neurite_params)

# simulate and plot again
ds.simulate(7*day)
ds.plot.plot_neurons()


''' Save neuronal morphologies '''

# In the swc format
ds.io.save_to_swc("neurons.swc", n)
# In the Neurom format
Silmathoron-neurite-diam
ds.io.save_to_neuroml("neurons.nml", n)<|MERGE_RESOLUTION|>--- conflicted
+++ resolved
@@ -29,7 +29,6 @@
 import dense as ds
 from dense.units import *
 
-
 ''' Configuring the simulator and the neuronal properties '''
 
 num_omp = 2
@@ -57,10 +56,6 @@
     "axon": {"initial_diameter": 4.*um},
     "dendrites": {"taper_rate": 1./200., "initial_diameter": 3.*um}
 }
-<<<<<<< HEAD
-=======
-
->>>>>>> 7c1b172c
 # configure DeNSE
 ds.set_kernel_status(simu_params)
 
@@ -101,11 +96,9 @@
 ds.simulate(7*day)
 ds.plot.plot_neurons()
 
-
 ''' Save neuronal morphologies '''
 
 # In the swc format
 ds.io.save_to_swc("neurons.swc", n)
 # In the Neurom format
-Silmathoron-neurite-diam
 ds.io.save_to_neuroml("neurons.nml", n)