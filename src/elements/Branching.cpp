--- conflicted
+++ resolved
@@ -605,37 +605,8 @@
  *
  * @param rnd_engine
  */
-<<<<<<< HEAD
-void Branching::compute_usplit_event(mtPtr rnd_engine)
-{
-    if (not neurite_->growth_cones_.empty())
-    {
-        // here we compute next event with exponential distribution
-        double duration = exponential_usplit_(*(rnd_engine).get());
-
-        set_branching_event(next_usplit_event_, names::gc_splitting, duration);
-
-        // send it to the simulation and recorder managers
-        kernel().simulation_manager.new_branching_event(next_usplit_event_);
-    }
-}
-
-
-/**
- * @brief Select the growth cone starting a uniform split and update GrowthCones
- * This function will be run every time a branching happen if the
- * 'use_uniform_split' flag is set True.
- * This function implement the branching through
- * @function growth_cone_split(...)
- *
- */
-bool Branching::usplit_new_branch(TNodePtr &branching_node, NodePtr &new_node,
-                                  size_t &branching_point, mtPtr rnd_engine,
-                                  GCPtr& second_cone)
-=======
 bool Branching::uniform_new_branch(TNodePtr &branching_node, NodePtr &new_node,
                                    stype &branching_point, mtPtr rnd_engine)
->>>>>>> 51f82b05
 {
     branching_node = nullptr;
     new_node       = nullptr;
