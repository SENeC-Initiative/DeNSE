# -*- coding: utf-8 -*-
#
# 2_interacting_neurons.py
#
# This file is part of DeNSE.
#
# Copyright (C) 2019 SeNEC Initiative
#
# DeNSE is free software: you can redistribute it and/or modify
# it under the terms of the GNU General Public License as published by
# the Free Software Foundation, either version 2 of the License, or
# (at your option) any later version.
#
# DeNSE is distributed in the hope that it will be useful,
# but WITHOUT ANY WARRANTY; without even the implied warranty of
# MERCHANTABILITY or FITNESS FOR A PARTICULAR PURPOSE. See the
# GNU General Public License for more details.
#
# You should have received a copy of the GNU General Public License
# along with DeNSE. If not, see <http://www.gnu.org/licenses/>.

"""
This file shows how to grow two interacting neurons with DeNSE.
"""


''' Importing DeNSE '''

import dense as ds
from dense.units import *


''' Configuring the simulator and the neuronal properties '''

num_omp = 2
num_neurons = 2

<<<<<<< HEAD
simu_params   = {
<<<<<<< HEAD
    "resolution": 15.*minute,
=======
    "resolution": 1.*minute,
>>>>>>> examples2020
=======
simu_params = {

    "resolution": 1.*minute,
>>>>>>> 3b42124d
    "num_local_threads": num_omp,
    "seeds": [0, 1],
    "environment_required": False,
}

neuron_params = {
    "growth_cone_model": "simple-random-walk",
    "position": [(0., 0.), (100., 100.)]*um,
    "persistence_length": 200.*um,
    "speed_growth_cone": 0.03*um/minute,
    "taper_rate": 1./400.,
    "use_uniform_branching": True,
    "uniform_branching_rate": 0.009*cph,
}


neurite_params = {
    "axon": {"initial_diameter": 4.*um},
    "dendrites": {"taper_rate": 1./200., "initial_diameter": 3.*um}
}
# configure DeNSE
ds.set_kernel_status(simu_params)

# create neurons
n = ds.create_neurons(n=num_neurons, params=neuron_params,
                      neurite_params=neurite_params, num_neurites=2)


''' Plot the initial state '''

ds.plot.plot_neurons()


''' Simulate a few days then plot the result '''

ds.simulate(7*day)
ds.plot.plot_neurons()


''' Change parameters and simulate again '''

# new dendritic and axonal parameters
axon_params = {
    "speed_growth_cone": 0.02*um/minute,
}

dend_params = {
    "use_uniform_branching": False,
    "speed_growth_cone": 0.01*um/minute,
}

neurite_params = {"axon": axon_params, "dendrites": dend_params}

# update the properties of the neurons
ds.set_object_properties(n, neurite_params=neurite_params)

# simulate and plot again
ds.simulate(7*day)
ds.plot.plot_neurons()


''' Save neuronal morphologies '''

<<<<<<< HEAD
<<<<<<< HEAD
ds.io.save_to_swc("neurons.swc", n) 
=======
ds.io.save_to_swc("neurons.swc", n)
>>>>>>> examples2020
=======
# In the swc format
ds.io.save_to_swc("neurons.swc", n)
# In the Neurom format
>>>>>>> 3b42124d
ds.io.save_to_neuroml("neurons.nml", n)<|MERGE_RESOLUTION|>--- conflicted
+++ resolved
@@ -35,18 +35,9 @@
 num_omp = 2
 num_neurons = 2
 
-<<<<<<< HEAD
-simu_params   = {
-<<<<<<< HEAD
-    "resolution": 15.*minute,
-=======
-    "resolution": 1.*minute,
->>>>>>> examples2020
-=======
 simu_params = {
 
     "resolution": 1.*minute,
->>>>>>> 3b42124d
     "num_local_threads": num_omp,
     "seeds": [0, 1],
     "environment_required": False,
@@ -110,15 +101,8 @@
 
 ''' Save neuronal morphologies '''
 
-<<<<<<< HEAD
-<<<<<<< HEAD
-ds.io.save_to_swc("neurons.swc", n) 
-=======
-ds.io.save_to_swc("neurons.swc", n)
->>>>>>> examples2020
-=======
 # In the swc format
 ds.io.save_to_swc("neurons.swc", n)
 # In the Neurom format
->>>>>>> 3b42124d
+Silmathoron-neurite-diam
 ds.io.save_to_neuroml("neurons.nml", n)